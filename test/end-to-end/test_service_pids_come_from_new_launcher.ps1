--- conflicted
+++ resolved
@@ -12,11 +12,7 @@
 
     Context "Supervisor is restarted" {
         $supProc = Get-Process bio-sup
-<<<<<<< HEAD
-        $redisProc = Get-Process redis-server
-=======
         $redisProc = Get-Process redis-server*
->>>>>>> b0d17f9a
 
         # Write a bogus PID to the file; the Supervisor should not
         # think this is the actual PID of the service.
