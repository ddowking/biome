#![recursion_limit = "128"]

#[macro_use]
extern crate clap;
#[macro_use]
extern crate lazy_static;
#[macro_use]
extern crate log;

use clap::{ArgMatches,
           Shell};
use env_logger;
use futures::stream::StreamExt;
use bio::{cli::{self,
                parse_optional_arg},
          command::{self,
                    pkg::{download::{PackageSet,
                                     PackageSetFile},
                          list::ListingType}},
          config,
          error::{Error,
                  Result},
          license,
          scaffolding,
          AUTH_TOKEN_ENVVAR,
          BLDR_URL_ENVVAR,
          ORIGIN_ENVVAR,
          PRODUCT,
          VERSION};
use biome_api_client::BuildOnUpload;
use biome_common::{self as common,
                     cli::{cache_key_path_from_matches,
                           FS_ROOT},
                     command::package::install::{InstallHookMode,
                                                 InstallMode,
                                                 InstallSource,
                                                 LocalPackageUsage},
                     output,
                     types::ListenCtlAddr,
                     ui::{Status,
                          UIWriter,
                          NONINTERACTIVE_ENVVAR,
                          UI},
                     FeatureFlag};
#[cfg(windows)]
use biome_core::crypto::dpapi::encrypt;
use biome_core::{crypto::{init,
                            keys::PairType,
                            BoxKeyPair,
                            SigKeyPair},
                   env::{self as henv,
                         Config as _},
                   fs::cache_artifact_path,
                   os::process::ShutdownTimeout,
                   package::{target,
                             PackageIdent,
                             PackageTarget},
                   service::{HealthCheckInterval,
                             ServiceGroup},
                   url::{bldr_url_from_env,
                         default_bldr_url},
                   ChannelIdent};
use biome_sup_client::{SrvClient,
                         SrvClientError};
use biome_sup_protocol::{self as sup_proto,
                           codec::*,
                           ctl::ServiceBindList,
                           net::ErrCode,
                           types::*};
use pbr;
use std::{env,
          ffi::OsString,
          fs::File,
          io::{self,
               prelude::*,
               Read},
          net::ToSocketAddrs,
          path::{Path,
                 PathBuf},
          process,
          result,
          str::FromStr,
          string::ToString,
          thread};
use tabwriter::TabWriter;
use termcolor::{self,
                Color,
                ColorSpec};
use toml;

/// Makes the --org CLI param optional when this env var is set
const HABITAT_ORG_ENVVAR: &str = "HAB_ORG";
/// Makes the --user CLI param optional when this env var is set
const HABITAT_USER_ENVVAR: &str = "HAB_USER";

lazy_static! {
    static ref STATUS_HEADER: Vec<&'static str> = {
        vec!["package",
             "type",
             "desired",
             "state",
             "elapsed (s)",
             "pid",
             "group",]
    };
}

#[tokio::main]
async fn main() {
    env_logger::init();
    let mut ui = UI::default_with_env();
    let flags = FeatureFlag::from_env(&mut ui);
    if let Err(e) = start(&mut ui, flags).await {
        ui.fatal(e).unwrap();
        std::process::exit(1)
    }
}

#[allow(clippy::cognitive_complexity)]
async fn start(ui: &mut UI, feature_flags: FeatureFlag) -> Result<()> {
    if std::env::args().skip(1).collect::<Vec<_>>() == vec!["license", "accept"] {
        
        return Ok(());
    } else {
        
    }

    // TODO JB: this feels like an anti-pattern to me. I get that in certain cases, we want to hand
    // off control from bio to a different binary to do the work, but this implementation feels
    // like it's duplicating a lot of what clap does for us. I think we should let clap do the work
    // it was designed to do, and hand off control a little bit later. Maybe there's a tiny
    // performance penalty, but the code would be much clearer.
    //
    // In addition, it creates a confusing UX because we advertise certain options via clap, e.g.
    // --url and --channel and since we're handing off control before clap has even had a chance to
    // parse the args, clap doesn't have a chance to do any validation that it needs to. We just
    // grab everything that was submitted and shove it all to the exporter or whatever other binary
    // is doing the job, and trust that it implements those flags. In some cases, e.g. the cf
    // exporter, it doesn't, so we're effectively lying to users.
    //
    // In my opinion, this function should go away and we should follow 1 standard flow for arg
    // parsing and delegation.
    exec_subcommand_if_called(ui).await?;

    let (args, remaining_args) = raw_parse_args();
    debug!("clap cli args: {:?}", &args);
    debug!("remaining cli args: {:?}", &remaining_args);

    // We build the command tree in a separate thread to eliminate
    // possible stack overflow crashes at runtime. OSX, for instance,
    // will crash with our large tree. This is a known issue:
    // https://github.com/kbknapp/clap-rs/issues/86
    let child = thread::Builder::new().stack_size(8 * 1024 * 1024)
                                      .spawn(move || {
                                          cli::get(feature_flags)
                .get_matches_from_safe_borrow(&mut args.iter())
                .unwrap_or_else(|e| {
                    e.exit();
                })
                                      })
                                      .unwrap();
    let app_matches = child.join().unwrap();

    match app_matches.subcommand() {
        ("apply", Some(m)) => sub_svc_set(m).await?,
        ("cli", Some(matches)) => {
            match matches.subcommand() {
                ("setup", Some(m)) => sub_cli_setup(ui, m)?,
                ("completers", Some(m)) => sub_cli_completers(m, feature_flags)?,
                _ => unreachable!(),
            }
        }
        ("config", Some(m)) => {
            match m.subcommand() {
                ("apply", Some(m)) => sub_svc_set(m).await?,
                ("show", Some(m)) => sub_svc_config(m).await?,
                _ => unreachable!(),
            }
        }
        ("file", Some(m)) => {
            match m.subcommand() {
                ("upload", Some(m)) => sub_file_put(m).await?,
                _ => unreachable!(),
            }
        }
        ("install", Some(m)) => sub_pkg_install(ui, m, feature_flags).await?,
        ("origin", Some(matches)) => {
            match matches.subcommand() {
                ("invitations", Some(m)) => {
                    match m.subcommand() {
                        ("accept", Some(sc)) => sub_accept_origin_invitation(ui, sc).await?,
                        ("ignore", Some(sc)) => sub_ignore_origin_invitation(ui, sc).await?,
                        ("list", Some(sc)) => sub_list_user_invitations(ui, sc).await?,
                        ("pending", Some(sc)) => sub_list_pending_origin_invitations(ui, sc).await?,
                        ("send", Some(sc)) => sub_send_origin_invitation(ui, sc).await?,
                        ("rescind", Some(sc)) => sub_rescind_origin_invitation(ui, sc).await?,
                        _ => unreachable!(),
                    }
                }
                ("key", Some(m)) => {
                    match m.subcommand() {
                        ("download", Some(sc)) => sub_origin_key_download(ui, sc).await?,
                        ("export", Some(sc)) => sub_origin_key_export(sc)?,
                        ("generate", Some(sc)) => sub_origin_key_generate(ui, sc)?,
                        ("import", Some(sc)) => sub_origin_key_import(ui, sc)?,
                        ("upload", Some(sc)) => sub_origin_key_upload(ui, sc).await?,
                        _ => unreachable!(),
                    }
                }
                ("secret", Some(m)) => {
                    match m.subcommand() {
                        ("upload", Some(sc)) => sub_origin_secret_upload(ui, sc).await?,
                        ("delete", Some(sc)) => sub_origin_secret_delete(ui, sc).await?,
                        ("list", Some(sc)) => sub_origin_secret_list(ui, sc).await?,
                        _ => unreachable!(),
                    }
                }
                ("create", Some(m)) => sub_origin_create(ui, m).await?,
                ("delete", Some(m)) => sub_origin_delete(ui, m).await?,
                ("transfer", Some(m)) => sub_origin_transfer_ownership(ui, m).await?,
                ("depart", Some(m)) => sub_origin_depart(ui, m).await?,
                ("info", Some(m)) => sub_origin_info(ui, m).await?,
                _ => unreachable!(),
            }
        }
        ("bldr", Some(matches)) => {
            match matches.subcommand() {
                ("job", Some(m)) => {
                    match m.subcommand() {
                        ("start", Some(m)) => sub_bldr_job_start(ui, m).await?,
                        ("cancel", Some(m)) => sub_bldr_job_cancel(ui, m).await?,
                        ("promote", Some(m)) => sub_bldr_job_promote_or_demote(ui, m, true).await?,
                        ("demote", Some(m)) => sub_bldr_job_promote_or_demote(ui, m, false).await?,
                        ("status", Some(m)) => sub_bldr_job_status(ui, m).await?,
                        _ => unreachable!(),
                    }
                }
                ("channel", Some(m)) => {
                    match m.subcommand() {
                        ("create", Some(m)) => sub_bldr_channel_create(ui, m).await?,
                        ("destroy", Some(m)) => sub_bldr_channel_destroy(ui, m).await?,
                        ("list", Some(m)) => sub_bldr_channel_list(ui, m).await?,
                        ("promote", Some(m)) => sub_bldr_channel_promote(ui, m).await?,
                        ("demote", Some(m)) => sub_bldr_channel_demote(ui, m).await?,
                        _ => unreachable!(),
                    }
                }
                _ => unreachable!(),
            }
        }
        ("pkg", Some(matches)) => {
            match matches.subcommand() {
                ("binds", Some(m)) => sub_pkg_binds(m)?,
                ("binlink", Some(m)) => sub_pkg_binlink(ui, m)?,
                ("build", Some(m)) => sub_pkg_build(ui, m).await?,
                ("channels", Some(m)) => sub_pkg_channels(ui, m).await?,
                ("config", Some(m)) => sub_pkg_config(m)?,
                ("dependencies", Some(m)) => sub_pkg_dependencies(m)?,
                ("download", Some(m)) => sub_pkg_download(ui, m, feature_flags).await?,
                ("env", Some(m)) => sub_pkg_env(m)?,
                ("exec", Some(m)) => sub_pkg_exec(m, &remaining_args)?,
                ("export", Some(m)) => sub_pkg_export(ui, m).await?,
                ("hash", Some(m)) => sub_pkg_hash(m)?,
                ("install", Some(m)) => sub_pkg_install(ui, m, feature_flags).await?,
                ("list", Some(m)) => sub_pkg_list(m)?,
                ("path", Some(m)) => sub_pkg_path(m)?,
                ("provides", Some(m)) => sub_pkg_provides(m)?,
                ("search", Some(m)) => sub_pkg_search(m).await?,
                ("sign", Some(m)) => sub_pkg_sign(ui, m)?,
                ("uninstall", Some(m)) => sub_pkg_uninstall(ui, m).await?,
                ("upload", Some(m)) => sub_pkg_upload(ui, m).await?,
                ("bulkupload", Some(m)) => sub_pkg_bulkupload(ui, m).await?,
                ("delete", Some(m)) => sub_pkg_delete(ui, m).await?,
                ("verify", Some(m)) => sub_pkg_verify(ui, m)?,
                ("header", Some(m)) => sub_pkg_header(ui, m)?,
                ("info", Some(m)) => sub_pkg_info(ui, m)?,
                ("promote", Some(m)) => sub_pkg_promote(ui, m).await?,
                ("demote", Some(m)) => sub_pkg_demote(ui, m).await?,
                _ => unreachable!(),
            }
        }
        ("plan", Some(matches)) => {
            match matches.subcommand() {
                ("init", Some(m)) => sub_plan_init(ui, m)?,
                ("render", Some(m)) => sub_plan_render(ui, m)?,
                _ => unreachable!(),
            }
        }
        ("ring", Some(matches)) => {
            match matches.subcommand() {
                ("key", Some(m)) => {
                    match m.subcommand() {
                        ("export", Some(sc)) => sub_ring_key_export(sc)?,
                        ("import", Some(sc)) => sub_ring_key_import(ui, sc)?,
                        ("generate", Some(sc)) => sub_ring_key_generate(ui, sc)?,
                        _ => unreachable!(),
                    }
                }
                _ => unreachable!(),
            }
        }
        ("svc", Some(matches)) => {
            match matches.subcommand() {
                ("key", Some(m)) => {
                    match m.subcommand() {
                        ("generate", Some(sc)) => sub_service_key_generate(ui, sc)?,
                        _ => unreachable!(),
                    }
                }
                ("load", Some(m)) => sub_svc_load(m).await?,
                ("unload", Some(m)) => sub_svc_unload(m).await?,
                ("start", Some(m)) => sub_svc_start(m).await?,
                ("stop", Some(m)) => sub_svc_stop(m).await?,
                ("status", Some(m)) => sub_svc_status(m).await?,
                _ => unreachable!(),
            }
        }
        ("sup", Some(m)) => {
            match m.subcommand() {
                ("depart", Some(m)) => sub_sup_depart(m).await?,
                ("secret", Some(m)) => {
                    match m.subcommand() {
                        ("generate", _) => sub_sup_secret_generate()?,
                        _ => unreachable!(),
                    }
                }
                // this is effectively an alias of `bio svc status`
                ("status", Some(m)) => sub_svc_status(m).await?,
                _ => unreachable!(),
            }
        }
        ("supportbundle", _) => sub_supportbundle(ui)?,
        ("setup", Some(m)) => sub_cli_setup(ui, m)?,
        ("start", Some(m)) => sub_svc_start(m).await?,
        ("stop", Some(m)) => sub_svc_stop(m).await?,
        ("user", Some(matches)) => {
            match matches.subcommand() {
                ("key", Some(m)) => {
                    match m.subcommand() {
                        ("generate", Some(sc)) => sub_user_key_generate(ui, sc)?,
                        _ => unreachable!(),
                    }
                }
                _ => unreachable!(),
            }
        }
        _ => unreachable!(),
    };
    Ok(())
}

fn sub_cli_setup(ui: &mut UI, m: &ArgMatches<'_>) -> Result<()> {
    let cache_key_path = cache_key_path_from_matches(&m);
    init();

    command::cli::setup::start(ui, &cache_key_path)
}

fn sub_cli_completers(m: &ArgMatches<'_>, feature_flags: FeatureFlag) -> Result<()> {
    let shell = m.value_of("SHELL")
                 .expect("Missing Shell; A shell is required");

    // TODO (CM): Interesting... the completions generated can depend
    // on what feature flags happen to be enabled at the time you
    // generated the completions
    cli::get(feature_flags).gen_completions_to("bio",
                                               shell.parse::<Shell>().unwrap(),
                                               &mut io::stdout());
    Ok(())
}

async fn sub_origin_key_download(ui: &mut UI, m: &ArgMatches<'_>) -> Result<()> {
    let origin = m.value_of("ORIGIN").unwrap(); // Required via clap
    let revision = m.value_of("REVISION");
    let with_secret = m.is_present("WITH_SECRET");
    let with_encryption = m.is_present("WITH_ENCRYPTION");
    let token = maybe_auth_token(&m);
    let url = bldr_url_from_matches(&m)?;
    let cache_key_path = cache_key_path_from_matches(&m);

    command::origin::key::download::start(ui,
                                          &url,
                                          &origin,
                                          revision,
                                          with_secret,
                                          with_encryption,
                                          token.as_ref().map(String::as_str),
                                          &cache_key_path).await
}

fn sub_origin_key_export(m: &ArgMatches<'_>) -> Result<()> {
    let origin = m.value_of("ORIGIN").unwrap(); // Required via clap
    let pair_type = PairType::from_str(m.value_of("PAIR_TYPE").unwrap_or("public"))?;
    let cache_key_path = cache_key_path_from_matches(&m);
    init();

    command::origin::key::export::start(origin, pair_type, &cache_key_path)
}

fn sub_origin_key_generate(ui: &mut UI, m: &ArgMatches<'_>) -> Result<()> {
    let origin = origin_param_or_env(&m)?;
    let cache_key_path = cache_key_path_from_matches(&m);
    init();

    command::origin::key::generate::start(ui, &origin, &cache_key_path)
}

fn sub_origin_key_import(ui: &mut UI, m: &ArgMatches<'_>) -> Result<()> {
    let mut content = String::new();
    let cache_key_path = cache_key_path_from_matches(&m);
    init();
    io::stdin().read_to_string(&mut content)?;

    // Trim the content to lose line feeds added by Powershell pipeline
    command::origin::key::import::start(ui, content.trim(), &cache_key_path)
}

async fn sub_origin_key_upload(ui: &mut UI, m: &ArgMatches<'_>) -> Result<()> {
    let url = bldr_url_from_matches(&m)?;
    let token = auth_token_param_or_env(&m)?;
    let cache_key_path = cache_key_path_from_matches(&m);

    init();

    if m.is_present("ORIGIN") {
        let origin = m.value_of("ORIGIN").unwrap();
        // you can either specify files, or infer the latest key names
        let with_secret = m.is_present("WITH_SECRET");
        command::origin::key::upload_latest::start(ui,
                                                   &url,
                                                   &token,
                                                   origin,
                                                   with_secret,
                                                   &cache_key_path).await
    } else {
        let keyfile = Path::new(m.value_of("PUBLIC_FILE").unwrap());
        let secret_keyfile = m.value_of("SECRET_FILE").map(|f| Path::new(f));
        command::origin::key::upload::start(ui, &url, &token, &keyfile, secret_keyfile).await
    }
}

async fn sub_origin_secret_upload(ui: &mut UI, m: &ArgMatches<'_>) -> Result<()> {
    let url = bldr_url_from_matches(&m)?;
    let token = auth_token_param_or_env(&m)?;
    let origin = origin_param_or_env(&m)?;
    let key = m.value_of("KEY_NAME").unwrap();
    let secret = m.value_of("SECRET").unwrap();
    let cache_key_path = cache_key_path_from_matches(&m);
    command::origin::secret::upload::start(ui,
                                           &url,
                                           &token,
                                           &origin,
                                           &key,
                                           &secret,
                                           &cache_key_path).await
}

async fn sub_origin_secret_delete(ui: &mut UI, m: &ArgMatches<'_>) -> Result<()> {
    let url = bldr_url_from_matches(&m)?;
    let token = auth_token_param_or_env(&m)?;
    let origin = origin_param_or_env(&m)?;
    let key = m.value_of("KEY_NAME").unwrap();
    command::origin::secret::delete::start(ui, &url, &token, &origin, &key).await
}

async fn sub_origin_secret_list(ui: &mut UI, m: &ArgMatches<'_>) -> Result<()> {
    let url = bldr_url_from_matches(&m)?;
    let token = auth_token_param_or_env(&m)?;
    let origin = origin_param_or_env(&m)?;
    command::origin::secret::list::start(ui, &url, &token, &origin).await
}

async fn sub_origin_create(ui: &mut UI, m: &ArgMatches<'_>) -> Result<()> {
    let origin = m.value_of("ORIGIN").expect("required ORIGIN");
    let url = bldr_url_from_matches(&m)?;
    let token = auth_token_param_or_env(&m)?;
    command::origin::create::start(ui, &url, &token, &origin).await
}

async fn sub_origin_info(ui: &mut UI, m: &ArgMatches<'_>) -> Result<()> {
    let origin = m.value_of("ORIGIN").expect("required ORIGIN");
    let url = bldr_url_from_matches(&m)?;
    let token = auth_token_param_or_env(&m)?;
    let to_json = m.is_present("TO_JSON");
    command::origin::info::start(ui, &url, &token, &origin, to_json).await
}

async fn sub_origin_delete(ui: &mut UI, m: &ArgMatches<'_>) -> Result<()> {
    let origin = m.value_of("ORIGIN").expect("required ORIGIN");
    let url = bldr_url_from_matches(&m)?;
    let token = auth_token_param_or_env(&m)?;
    command::origin::delete::start(ui, &url, &token, &origin).await
}

async fn sub_origin_transfer_ownership(ui: &mut UI, m: &ArgMatches<'_>) -> Result<()> {
    let origin = m.value_of("ORIGIN").expect("required ORIGIN");
    let account = m.value_of("NEW_OWNER_ACCOUNT")
                   .expect("required NEW_OWNER_ACCOUNT");
    let url = bldr_url_from_matches(&m)?;
    let token = auth_token_param_or_env(&m)?;
    command::origin::transfer::start(ui, &url, &token, &origin, &account).await
}

async fn sub_origin_depart(ui: &mut UI, m: &ArgMatches<'_>) -> Result<()> {
    let origin = m.value_of("ORIGIN").expect("required ORIGIN");
    let url = bldr_url_from_matches(&m)?;
    let token = auth_token_param_or_env(&m)?;
    command::origin::depart::start(ui, &url, &token, &origin).await
}

async fn sub_accept_origin_invitation(ui: &mut UI, m: &ArgMatches<'_>) -> Result<()> {
    let origin = m.value_of("ORIGIN").expect("required ORIGIN");
    let invitation_id: u64 = m.value_of("INVITATION_ID")
                              .expect("required INVITATION_ID")
                              .parse()
                              .expect("INVITATION_ID should be valid at this point");
    let url = bldr_url_from_matches(&m)?;
    let token = auth_token_param_or_env(&m)?;
    command::origin::invitations::accept::start(ui, &url, &origin, &token, invitation_id).await
}

async fn sub_ignore_origin_invitation(ui: &mut UI, m: &ArgMatches<'_>) -> Result<()> {
    let origin = m.value_of("ORIGIN").expect("required ORIGIN");
    let invitation_id: u64 = m.value_of("INVITATION_ID")
                              .expect("required INVITATION_ID")
                              .parse()
                              .expect("INVITATION_ID should be valid at this point");
    let url = bldr_url_from_matches(&m)?;
    let token = auth_token_param_or_env(&m)?;
    command::origin::invitations::ignore::start(ui, &url, &origin, &token, invitation_id).await
}

async fn sub_list_user_invitations(ui: &mut UI, m: &ArgMatches<'_>) -> Result<()> {
    let url = bldr_url_from_matches(&m)?;
    let token = auth_token_param_or_env(&m)?;
    command::origin::invitations::list_user::start(ui, &url, &token).await
}

async fn sub_list_pending_origin_invitations(ui: &mut UI, m: &ArgMatches<'_>) -> Result<()> {
    let origin = m.value_of("ORIGIN").expect("required ORIGIN");
    let url = bldr_url_from_matches(&m)?;
    let token = auth_token_param_or_env(&m)?;
    command::origin::invitations::list_pending_origin::start(ui, &url, &origin, &token).await
}

async fn sub_rescind_origin_invitation(ui: &mut UI, m: &ArgMatches<'_>) -> Result<()> {
    let origin = m.value_of("ORIGIN").expect("required ORIGIN");
    let invitation_id: u64 = m.value_of("INVITATION_ID")
                              .expect("required INVITATION_ID")
                              .parse()
                              .expect("INVITATION_ID should be valid at this point");
    let url = bldr_url_from_matches(&m)?;
    let token = auth_token_param_or_env(&m)?;
    command::origin::invitations::rescind::start(ui, &url, &origin, &token, invitation_id).await
}

async fn sub_send_origin_invitation(ui: &mut UI, m: &ArgMatches<'_>) -> Result<()> {
    let origin = m.value_of("ORIGIN").expect("required ORIGIN");
    let invitee_account = m.value_of("INVITEE_ACCOUNT")
                           .expect("required INVITEE_ACCOUNT");
    let url = bldr_url_from_matches(&m)?;
    let token = auth_token_param_or_env(&m)?;
    command::origin::invitations::send::start(ui, &url, &origin, &token, &invitee_account).await
}

fn sub_pkg_binlink(ui: &mut UI, m: &ArgMatches<'_>) -> Result<()> {
    let ident = PackageIdent::from_str(m.value_of("PKG_IDENT").unwrap())?;
    let dest_dir = Path::new(m.value_of("DEST_DIR").unwrap()); // required by clap
    let force = m.is_present("FORCE");
    match m.value_of("BINARY") {
        Some(binary) => {
            command::pkg::binlink::start(ui, &ident, &binary, dest_dir, &FS_ROOT, force)
        }
        None => command::pkg::binlink::binlink_all_in_pkg(ui, &ident, dest_dir, &FS_ROOT, force),
    }
}

async fn sub_pkg_build(ui: &mut UI, m: &ArgMatches<'_>) -> Result<()> {
    let plan_context = m.value_of("PLAN_CONTEXT").unwrap(); // Required via clap
    let root = m.value_of("HAB_STUDIO_ROOT");
    let src = m.value_of("SRC_PATH");
    let keys_string = match m.values_of("HAB_ORIGIN_KEYS") {
        Some(keys) => {
            init();
            let cache_key_path = cache_key_path_from_matches(&m);
            for key in keys.clone() {
                // Validate that all secret keys are present
                let pair = SigKeyPair::get_latest_pair_for(key, &cache_key_path, None)?;
                let _ = pair.secret();
            }
            Some(keys.collect::<Vec<_>>().join(","))
        }
        None => None,
    };
    let keys: Option<&str> = match keys_string.as_ref() {
        Some(s) => Some(s),
        None => None,
    };
    let docker = m.is_present("DOCKER");
    let reuse = m.is_present("REUSE");

    command::pkg::build::start(ui, plan_context, root, src, keys, reuse, docker).await
}

fn sub_pkg_config(m: &ArgMatches<'_>) -> Result<()> {
    let ident = PackageIdent::from_str(m.value_of("PKG_IDENT").unwrap())?;

    common::command::package::config::start(&ident, &*FS_ROOT)?;
    Ok(())
}

fn sub_pkg_binds(m: &ArgMatches<'_>) -> Result<()> {
    let ident = PackageIdent::from_str(m.value_of("PKG_IDENT").unwrap())?;

    common::command::package::binds::start(&ident, &*FS_ROOT)?;
    Ok(())
}

fn sub_pkg_dependencies(m: &ArgMatches<'_>) -> Result<()> {
    let ident = PackageIdent::from_str(m.value_of("PKG_IDENT").unwrap())?;
    let scope = if m.is_present("TRANSITIVE") {
        command::pkg::Scope::PackageAndDependencies
    } else {
        command::pkg::Scope::Package
    };

    let direction = if m.is_present("REVERSE") {
        command::pkg::DependencyRelation::Supports
    } else {
        command::pkg::DependencyRelation::Requires
    };
    command::pkg::dependencies::start(&ident, scope, direction, &*FS_ROOT)
}

async fn sub_pkg_download(ui: &mut UI,
                          m: &ArgMatches<'_>,
                          _feature_flags: FeatureFlag)
                          -> Result<()> {
    let token = maybe_auth_token(&m);
    let url = bldr_url_from_matches(&m)?;
    let download_dir = download_dir_from_matches(m);

    // Construct flat file based inputs
    let channel = channel_from_matches_or_default(m);
    let target = target_from_matches(m)?;

    let install_sources = idents_from_matches(m)?;

    let mut package_sets = vec![PackageSet { target,
                                             channel: channel.clone(),
                                             idents: install_sources }];

    let mut install_sources_from_file = idents_from_file_matches(ui, m, &channel, target)?;
    package_sets.append(&mut install_sources_from_file);
    package_sets.retain(|set| !set.idents.is_empty());

    let verify = verify_from_matches(m);
    let ignore_missing_seeds = ignore_missing_seeds_from_matches(m);

    init();

    command::pkg::download::start(ui,
                                  &url,
                                  PRODUCT,
                                  VERSION,
                                  &package_sets,
                                  download_dir.as_ref(),
                                  token.as_ref().map(String::as_str),
                                  verify,
                                  ignore_missing_seeds).await?;
    Ok(())
}

fn sub_pkg_env(m: &ArgMatches<'_>) -> Result<()> {
    let ident = PackageIdent::from_str(m.value_of("PKG_IDENT").unwrap())?;

    command::pkg::env::start(&ident, &*FS_ROOT)
}

fn sub_pkg_exec(m: &ArgMatches<'_>, cmd_args: &[OsString]) -> Result<()> {
    let ident = PackageIdent::from_str(m.value_of("PKG_IDENT").unwrap())?; // Required via clap
    let cmd = m.value_of("CMD").unwrap(); // Required via clap

    command::pkg::exec::start(&ident, cmd, cmd_args)
}

async fn sub_pkg_export(ui: &mut UI, m: &ArgMatches<'_>) -> Result<()> {
    let ident = PackageIdent::from_str(m.value_of("PKG_IDENT").unwrap())?;
    let format = &m.value_of("FORMAT").unwrap();
    let url = bldr_url_from_matches(&m)?;
    let channel = channel_from_matches_or_default(&m);
    let export_fmt = command::pkg::export::format_for(ui, &format)?;
    command::pkg::export::start(ui, &url, &channel, &ident, &export_fmt).await
}

fn sub_pkg_hash(m: &ArgMatches<'_>) -> Result<()> {
    init();
    match m.value_of("SOURCE") {
        Some(source) => {
            // hash single file
            command::pkg::hash::start(&source)
        }
        None => {
            // read files from stdin
            let stdin = io::stdin();
            for line in stdin.lock().lines() {
                let file = line?;
                command::pkg::hash::start(file.trim_end())?;
            }
            Ok(())
        }
    }
}

async fn sub_pkg_uninstall(ui: &mut UI, m: &ArgMatches<'_>) -> Result<()> {
    let ident = PackageIdent::from_str(m.value_of("PKG_IDENT").unwrap())?;
    let execute_strategy = if m.is_present("DRYRUN") {
        command::pkg::ExecutionStrategy::DryRun
    } else {
        command::pkg::ExecutionStrategy::Run
    };
    let mode = command::pkg::uninstall::UninstallMode::from(m);
    let scope = if m.is_present("NO_DEPS") {
        command::pkg::Scope::Package
    } else {
        command::pkg::Scope::PackageAndDependencies
    };
    let excludes = excludes_from_matches(&m);

<<<<<<< HEAD
    command::pkg::uninstall::start(ui, &ident, &*FS_ROOT, execute_strategy, scope, &excludes).await
=======
    command::pkg::uninstall::start(ui,
                                   &ident,
                                   &*FS_ROOT,
                                   execute_strategy,
                                   mode,
                                   scope,
                                   &excludes).await
>>>>>>> b0d17f9a
}

async fn sub_bldr_channel_create(ui: &mut UI, m: &ArgMatches<'_>) -> Result<()> {
    let url = bldr_url_from_matches(&m)?;
    let origin = origin_param_or_env(&m)?;
    let channel = required_channel_from_matches(&m);
    let token = auth_token_param_or_env(&m)?;
    command::bldr::channel::create::start(ui, &url, &token, &origin, &channel).await
}

async fn sub_bldr_channel_destroy(ui: &mut UI, m: &ArgMatches<'_>) -> Result<()> {
    let url = bldr_url_from_matches(&m)?;
    let origin = origin_param_or_env(&m)?;
    let channel = required_channel_from_matches(&m);
    let token = auth_token_param_or_env(&m)?;
    command::bldr::channel::destroy::start(ui, &url, &token, &origin, &channel).await
}

async fn sub_bldr_channel_list(ui: &mut UI, m: &ArgMatches<'_>) -> Result<()> {
    let url = bldr_url_from_matches(&m)?;
    let origin = origin_param_or_env(&m)?;
    command::bldr::channel::list::start(ui, &url, &origin).await
}

async fn sub_bldr_channel_promote(ui: &mut UI, m: &ArgMatches<'_>) -> Result<()> {
    let url = bldr_url_from_matches(&m)?;
    let origin = origin_param_or_env(&m)?;
    let token = auth_token_param_or_env(&m)?;
    let source_channel = required_source_channel_from_matches(&m);
    let target_channel = required_target_channel_from_matches(&m);
    command::bldr::channel::promote::start(ui,
                                           &url,
                                           &token,
                                           &origin,
                                           &source_channel,
                                           &target_channel).await
}

async fn sub_bldr_channel_demote(ui: &mut UI, m: &ArgMatches<'_>) -> Result<()> {
    let url = bldr_url_from_matches(&m)?;
    let origin = origin_param_or_env(&m)?;
    let token = auth_token_param_or_env(&m)?;
    let source_channel = required_source_channel_from_matches(&m);
    let target_channel = required_target_channel_from_matches(&m);
    command::bldr::channel::demote::start(ui,
                                          &url,
                                          &token,
                                          &origin,
                                          &source_channel,
                                          &target_channel).await
}

async fn sub_bldr_job_start(ui: &mut UI, m: &ArgMatches<'_>) -> Result<()> {
    let ident = PackageIdent::from_str(m.value_of("PKG_IDENT").unwrap())?; // Required via clap
    let url = bldr_url_from_matches(&m)?;
    let target = target_from_matches(m)?;
    let group = m.is_present("GROUP");
    let token = auth_token_param_or_env(&m)?;
    command::bldr::job::start::start(ui, &url, (&ident, target), &token, group).await
}

async fn sub_bldr_job_cancel(ui: &mut UI, m: &ArgMatches<'_>) -> Result<()> {
    let url = bldr_url_from_matches(&m)?;
    let group_id = m.value_of("GROUP_ID").unwrap(); // Required via clap
    let token = auth_token_param_or_env(&m)?;
    let force = m.is_present("FORCE");
    command::bldr::job::cancel::start(ui, &url, &group_id, &token, force).await
}

async fn sub_bldr_job_promote_or_demote(ui: &mut UI,
                                        m: &ArgMatches<'_>,
                                        promote: bool)
                                        -> Result<()> {
    let url = bldr_url_from_matches(&m)?;
    let group_id = m.value_of("GROUP_ID").unwrap(); // Required via clap
    let channel = required_channel_from_matches(&m);
    let origin = m.value_of("ORIGIN");
    let interactive = m.is_present("INTERACTIVE");
    let verbose = m.is_present("VERBOSE");
    let token = auth_token_param_or_env(&m)?;
    command::bldr::job::promote::start(ui,
                                       &url,
                                       &group_id,
                                       &channel,
                                       origin,
                                       interactive,
                                       verbose,
                                       &token,
                                       promote).await
}

async fn sub_bldr_job_status(ui: &mut UI, m: &ArgMatches<'_>) -> Result<()> {
    let url = bldr_url_from_matches(&m)?;
    let group_id = m.value_of("GROUP_ID");
    let origin = m.value_of("ORIGIN");
    let limit = m.value_of("LIMIT")
                 .unwrap_or("10")
                 .parse::<usize>()
                 .unwrap();
    let show_jobs = m.is_present("SHOW_JOBS");

    command::bldr::job::status::start(ui, &url, group_id, origin, limit, show_jobs).await
}

fn sub_plan_init(ui: &mut UI, m: &ArgMatches<'_>) -> Result<()> {
    let name = m.value_of("PKG_NAME").map(String::from);
    let origin = origin_param_or_env(&m)?;
    let minimal = m.is_present("MIN");
    let scaffolding_ident = if cfg!(windows) {
        match m.value_of("SCAFFOLDING") {
            Some(scaffold) => Some(PackageIdent::from_str(scaffold)?),
            None => None,
        }
    } else {
        scaffolding::scaffold_check(ui, m.value_of("SCAFFOLDING"))?
    };

    command::plan::init::start(ui, origin, minimal, scaffolding_ident, name)
}

fn sub_plan_render(ui: &mut UI, m: &ArgMatches<'_>) -> Result<()> {
    let template_path = Path::new(m.value_of("TEMPLATE_PATH").unwrap());

    let default_toml_path = Path::new(m.value_of("DEFAULT_TOML").unwrap());

    let user_toml_path = m.value_of("USER_TOML").map(Path::new);

    let mock_data_path = m.value_of("MOCK_DATA").map(Path::new);

    let print = m.is_present("PRINT");
    let render = !m.is_present("NO_RENDER");
    let quiet = m.is_present("QUIET");

    let render_dir = Path::new(m.value_of("RENDER_DIR").unwrap());

    command::plan::render::start(ui,
                                 template_path,
                                 default_toml_path,
                                 user_toml_path,
                                 mock_data_path,
                                 print,
                                 render,
                                 render_dir,
                                 quiet)
}

async fn sub_pkg_install(ui: &mut UI,
                         m: &ArgMatches<'_>,
                         feature_flags: FeatureFlag)
                         -> Result<()> {
    let url = bldr_url_from_matches(&m)?;
    let channel = channel_from_matches_or_default(m);
    let install_sources = install_sources_from_matches(m)?;
    let token = maybe_auth_token(&m);
    let install_mode =
        if feature_flags.contains(FeatureFlag::OFFLINE_INSTALL) && m.is_present("OFFLINE") {
            InstallMode::Offline
        } else {
            InstallMode::default()
        };

    let local_package_usage =
        if feature_flags.contains(FeatureFlag::IGNORE_LOCAL) && m.is_present("IGNORE_LOCAL") {
            LocalPackageUsage::Ignore
        } else {
            LocalPackageUsage::default()
        };

    let install_hook_mode = if m.is_present("IGNORE_INSTALL_HOOK") {
        InstallHookMode::Ignore
    } else {
        InstallHookMode::default()
    };

    init();

    for install_source in install_sources.iter() {
        let pkg_install =
            common::command::package::install::start(ui,
                                                     &url,
                                                     &channel,
                                                     install_source,
                                                     PRODUCT,
                                                     VERSION,
                                                     &*FS_ROOT,
                                                     &cache_artifact_path(Some(&*FS_ROOT)),
                                                     token.as_ref().map(String::as_str),
                                                     &install_mode,
                                                     &local_package_usage,
                                                     install_hook_mode).await?;

        if let Some(dest_dir) = binlink_dest_dir_from_matches(m) {
            let force = m.is_present("FORCE");
            command::pkg::binlink::binlink_all_in_pkg(ui,
                                                      pkg_install.ident(),
                                                      &dest_dir,
                                                      &FS_ROOT,
                                                      force)?;
        }
    }
    Ok(())
}

fn sub_pkg_path(m: &ArgMatches<'_>) -> Result<()> {
    let ident = PackageIdent::from_str(m.value_of("PKG_IDENT").unwrap())?;

    command::pkg::path::start(&ident, &*FS_ROOT)
}

fn sub_pkg_list(m: &ArgMatches<'_>) -> Result<()> {
    let listing_type = ListingType::from(m);

    command::pkg::list::start(&listing_type)
}

fn sub_pkg_provides(m: &ArgMatches<'_>) -> Result<()> {
    let filename = m.value_of("FILE").unwrap(); // Required via clap

    let full_releases = m.is_present("FULL_RELEASES");
    let full_paths = m.is_present("FULL_PATHS");

    command::pkg::provides::start(&filename, &*FS_ROOT, full_releases, full_paths)
}

async fn sub_pkg_search(m: &ArgMatches<'_>) -> Result<()> {
    let url = bldr_url_from_matches(&m)?;
    let search_term = m.value_of("SEARCH_TERM").expect("required opt SEARCH_TERM");
    let limit = m.value_of("LIMIT")
                 .expect("required opt LIMIT")
                 .parse()
                 .expect("valid LIMIT");
    let token = maybe_auth_token(&m);
    command::pkg::search::start(&search_term,
                                &url,
                                limit,
                                token.as_ref().map(String::as_str)).await
}

fn sub_pkg_sign(ui: &mut UI, m: &ArgMatches<'_>) -> Result<()> {
    let src = Path::new(m.value_of("SOURCE").unwrap()); // Required via clap
    let dst = Path::new(m.value_of("DEST").unwrap()); // Required via clap
    let cache_key_path = cache_key_path_from_matches(&m);
    init();
    let pair = SigKeyPair::get_latest_pair_for(&origin_param_or_env(&m)?,
                                               &cache_key_path,
                                               Some(&PairType::Secret))?;

    command::pkg::sign::start(ui, &pair, &src, &dst)
}

async fn sub_pkg_bulkupload(ui: &mut UI, m: &ArgMatches<'_>) -> Result<()> {
    let upload_dir = bulkupload_dir_from_matches(m);
    let artifact_path = upload_dir.join("artifacts");
    let key_path = upload_dir.join("keys");
    let url = bldr_url_from_matches(m)?;
    let additional_release_channel = channel_from_matches(m);
    let force_upload = m.is_present("FORCE");
    let auto_build = if m.is_present("AUTO_BUILD") {
        BuildOnUpload::PackageDefault
    } else {
        BuildOnUpload::Disable
    };
    let auto_create_origins = m.is_present("AUTO_CREATE_ORIGINS");
    let token = auth_token_param_or_env(m)?;

    command::pkg::bulkupload::start(ui,
                                    &url,
                                    &additional_release_channel,
                                    &token,
                                    &artifact_path,
                                    force_upload,
                                    auto_build,
                                    auto_create_origins,
                                    &key_path).await
}

async fn sub_pkg_upload(ui: &mut UI, m: &ArgMatches<'_>) -> Result<()> {
    let key_path = cache_key_path_from_matches(&m);
    let url = bldr_url_from_matches(&m)?;

    // When packages are uploaded, they *always* go to `unstable`;
    // they can optionally get added to another channel, too.
    let additional_release_channel = channel_from_matches(&m);

    // When packages are uploaded we check if they exist in the db
    // before allowing a write to the backend, this bypasses the check
    let force_upload = m.is_present("FORCE");

    let auto_build = if m.is_present("NO_BUILD") {
        BuildOnUpload::Disable
    } else {
        BuildOnUpload::PackageDefault
    };

    let token = auth_token_param_or_env(&m)?;
    let artifact_paths = m.values_of("HART_FILE").unwrap(); // Required via clap
    for artifact_path in artifact_paths.map(Path::new) {
        command::pkg::upload::start(ui,
                                    &url,
                                    &additional_release_channel,
                                    &token,
                                    artifact_path,
                                    force_upload,
                                    auto_build,
                                    &key_path).await?;
    }
    Ok(())
}

async fn sub_pkg_delete(ui: &mut UI, m: &ArgMatches<'_>) -> Result<()> {
    let url = bldr_url_from_matches(&m)?;
    let token = auth_token_param_or_env(&m)?;
    let ident = PackageIdent::from_str(m.value_of("PKG_IDENT").unwrap())?;
    let target = target_from_matches(m)?;

    command::pkg::delete::start(ui, &url, (&ident, target), &token).await?;

    Ok(())
}

fn sub_pkg_verify(ui: &mut UI, m: &ArgMatches<'_>) -> Result<()> {
    let src = Path::new(m.value_of("SOURCE").unwrap()); // Required via clap
    let cache_key_path = cache_key_path_from_matches(&m);
    init();

    command::pkg::verify::start(ui, &src, &cache_key_path)
}

fn sub_pkg_header(ui: &mut UI, m: &ArgMatches<'_>) -> Result<()> {
    let src = Path::new(m.value_of("SOURCE").unwrap()); // Required via clap
    init();

    command::pkg::header::start(ui, &src)
}

fn sub_pkg_info(ui: &mut UI, m: &ArgMatches<'_>) -> Result<()> {
    let src = Path::new(m.value_of("SOURCE").unwrap()); // Required via clap
    let to_json = m.is_present("TO_JSON");
    init();

    command::pkg::info::start(ui, &src, to_json)
}

async fn sub_pkg_promote(ui: &mut UI, m: &ArgMatches<'_>) -> Result<()> {
    let url = bldr_url_from_matches(&m)?;
    let channel = required_channel_from_matches(&m);
    let token = auth_token_param_or_env(&m)?;
    let target = target_from_matches(m)?;
    let ident = PackageIdent::from_str(m.value_of("PKG_IDENT").unwrap())?; // Required via clap
    command::pkg::promote::start(ui, &url, (&ident, target), &channel, &token).await
}

async fn sub_pkg_demote(ui: &mut UI, m: &ArgMatches<'_>) -> Result<()> {
    let url = bldr_url_from_matches(&m)?;
    let channel = required_channel_from_matches(&m);
    let token = auth_token_param_or_env(&m)?;
    let target = target_from_matches(m)?;
    let ident = PackageIdent::from_str(m.value_of("PKG_IDENT").unwrap())?; // Required via clap
    command::pkg::demote::start(ui, &url, (&ident, target), &channel, &token).await
}

async fn sub_pkg_channels(ui: &mut UI, m: &ArgMatches<'_>) -> Result<()> {
    let url = bldr_url_from_matches(&m)?;
    let ident = PackageIdent::from_str(m.value_of("PKG_IDENT").unwrap())?; // Required via clap
    let token = maybe_auth_token(&m);
    let target = target_from_matches(m)?;

    command::pkg::channels::start(ui,
                                  &url,
                                  (&ident, target),
                                  token.as_ref().map(String::as_str)).await
}

async fn sub_svc_set(m: &ArgMatches<'_>) -> Result<()> {
    let cfg = config::load()?;
    let listen_ctl_addr = listen_ctl_addr_from_input(m)?;
    let secret_key = config::ctl_secret_key(&cfg)?;
    let service_group = ServiceGroup::from_str(m.value_of("SERVICE_GROUP").unwrap())?;
    let mut ui = ui();
    let mut validate = sup_proto::ctl::SvcValidateCfg::default();
    validate.service_group = Some(service_group.clone().into());
    let mut buf = Vec::with_capacity(sup_proto::butterfly::MAX_SVC_CFG_SIZE);
    let cfg_len = match m.value_of("FILE") {
        Some("-") | None => io::stdin().read_to_end(&mut buf)?,
        Some(f) => {
            let mut file = File::open(f)?;
            file.read_to_end(&mut buf)?
        }
    };
    if cfg_len > sup_proto::butterfly::MAX_SVC_CFG_SIZE {
        ui.fatal(format!("Configuration too large. Maximum size allowed is {} bytes.",
                         sup_proto::butterfly::MAX_SVC_CFG_SIZE))?;
        process::exit(1);
    }
    validate.cfg = Some(buf.clone());
    let cache = cache_key_path_from_matches(&m);
    let mut set = sup_proto::ctl::SvcSetCfg::default();
    match (service_group.org(), user_param_or_env(&m)) {
        (Some(_org), Some(username)) => {
            let user_pair = BoxKeyPair::get_latest_pair_for(username, &cache)?;
            let service_pair = BoxKeyPair::get_latest_pair_for(&service_group, &cache)?;
            ui.status(Status::Encrypting,
                      format!("TOML as {} for {}",
                              user_pair.name_with_rev(),
                              service_pair.name_with_rev()))?;
            set.cfg = Some(user_pair.encrypt(&buf, Some(&service_pair))?.into_bytes());
            set.is_encrypted = Some(true);
        }
        _ => set.cfg = Some(buf.to_vec()),
    }
    set.service_group = Some(service_group.into());
    set.version = Some(value_t!(m, "VERSION_NUMBER", u64).unwrap());
    ui.begin(format!("Setting new configuration version {} for {}",
                     set.version
                        .as_ref()
                        .map(ToString::to_string)
                        .unwrap_or_else(|| "UNKNOWN".to_string()),
                     set.service_group
                        .as_ref()
                        .map(ToString::to_string)
                        .unwrap_or_else(|| "UNKNOWN".to_string()),))?;
    ui.status(Status::Creating, "service configuration")?;
    let mut response = SrvClient::request(&listen_ctl_addr, &secret_key, validate).await?;
    while let Some(message_result) = response.next().await {
        let reply = message_result?;
        match reply.message_id() {
            "NetOk" => (),
            "NetErr" => {
                let m = reply.parse::<sup_proto::net::NetErr>()
                             .map_err(SrvClientError::Decode)?;
                match ErrCode::from_i32(m.code) {
                    Some(ErrCode::InvalidPayload) => {
                        ui.warn(m)?;
                    }
                    _ => return Err(SrvClientError::from(m).into()),
                }
            }
            _ => return Err(SrvClientError::from(io::Error::from(io::ErrorKind::UnexpectedEof)).into()),
        }
    }
    ui.status(Status::Applying, format!("via peer {}", listen_ctl_addr))?;
    let mut response = SrvClient::request(&listen_ctl_addr, &secret_key, set).await?;
    while let Some(message_result) = response.next().await {
        let reply = message_result?;
        match reply.message_id() {
            "NetOk" => (),
            "NetErr" => {
                let m = reply.parse::<sup_proto::net::NetErr>()
                             .map_err(SrvClientError::Decode)?;
                return Err(SrvClientError::from(m).into());
            }
            _ => return Err(SrvClientError::from(io::Error::from(io::ErrorKind::UnexpectedEof)).into()),
        }
    }
    ui.end("Applied configuration")?;
    Ok(())
}

async fn sub_svc_config(m: &ArgMatches<'_>) -> Result<()> {
    let ident = PackageIdent::from_str(m.value_of("PKG_IDENT").unwrap())?;
    let cfg = config::load()?;
    let listen_ctl_addr = listen_ctl_addr_from_input(m)?;
    let secret_key = config::ctl_secret_key(&cfg)?;
    let mut msg = sup_proto::ctl::SvcGetDefaultCfg::default();
    msg.ident = Some(ident.into());
    let mut response = SrvClient::request(&listen_ctl_addr, &secret_key, msg).await?;
    while let Some(message_result) = response.next().await {
        let reply = message_result?;
        match reply.message_id() {
            "ServiceCfg" => {
                reply.parse::<sup_proto::types::ServiceCfg>()
                     .map_err(SrvClientError::Decode)?;
            }
            "NetErr" => {
                let m = reply.parse::<sup_proto::net::NetErr>()
                             .map_err(SrvClientError::Decode)?;
                return Err(SrvClientError::from(m).into());
            }
            _ => return Err(SrvClientError::from(io::Error::from(io::ErrorKind::UnexpectedEof)).into()),
        }
    }
    Ok(())
}

async fn sub_svc_load(m: &ArgMatches<'_>) -> Result<()> {
    let cfg = config::load()?;
    let listen_ctl_addr = listen_ctl_addr_from_input(m)?;
    let secret_key = config::ctl_secret_key(&cfg)?;
    let mut msg = svc_load_from_input(m)?;
    let ident: PackageIdent = m.value_of("PKG_IDENT").unwrap().parse()?;
    msg.ident = Some(ident.into());
    let mut response = SrvClient::request(&listen_ctl_addr, &secret_key, msg).await?;
    while let Some(message_result) = response.next().await {
        let reply = message_result?;
        handle_ctl_reply(&reply)?;
    }
    Ok(())
}

async fn sub_svc_unload(m: &ArgMatches<'_>) -> Result<()> {
    let ident = PackageIdent::from_str(m.value_of("PKG_IDENT").unwrap())?;
    let cfg = config::load()?;
    let listen_ctl_addr = listen_ctl_addr_from_input(m)?;
    let secret_key = config::ctl_secret_key(&cfg)?;
    let timeout_in_seconds =
        parse_optional_arg::<ShutdownTimeout>("SHUTDOWN_TIMEOUT", m).map(u32::from);

    let msg = sup_proto::ctl::SvcUnload { ident: Some(ident.into()),
                                          timeout_in_seconds };
    let mut response = SrvClient::request(&listen_ctl_addr, &secret_key, msg).await?;
    while let Some(message_result) = response.next().await {
        let reply = message_result?;
        handle_ctl_reply(&reply)?;
    }
    Ok(())
}

async fn sub_svc_start(m: &ArgMatches<'_>) -> Result<()> {
    let ident = PackageIdent::from_str(m.value_of("PKG_IDENT").unwrap())?;
    let cfg = config::load()?;
    let listen_ctl_addr = listen_ctl_addr_from_input(m)?;
    let secret_key = config::ctl_secret_key(&cfg)?;
    let mut msg = sup_proto::ctl::SvcStart::default();
    msg.ident = Some(ident.into());
    let mut response = SrvClient::request(&listen_ctl_addr, &secret_key, msg).await?;
    while let Some(message_result) = response.next().await {
        let reply = message_result?;
        handle_ctl_reply(&reply)?;
    }
    Ok(())
}

async fn sub_svc_status(m: &ArgMatches<'_>) -> Result<()> {
    let cfg = config::load()?;
    let listen_ctl_addr = listen_ctl_addr_from_input(m)?;
    let secret_key = config::ctl_secret_key(&cfg)?;
    let mut msg = sup_proto::ctl::SvcStatus::default();
    if let Some(pkg) = m.value_of("PKG_IDENT") {
        msg.ident = Some(PackageIdent::from_str(pkg)?.into());
    }

    let mut out = TabWriter::new(io::stdout());
    let mut response = SrvClient::request(&listen_ctl_addr, &secret_key, msg).await?;
    // Ensure there is at least one result from the server otherwise produce an error
    if let Some(message_result) = response.next().await {
        let reply = message_result?;
        print_svc_status(&mut out, &reply, true)?;
    } else {
        return Err(SrvClientError::from(io::Error::from(io::ErrorKind::UnexpectedEof)).into());
    }
    while let Some(message_result) = response.next().await {
        let reply = message_result?;
        print_svc_status(&mut out, &reply, false)?;
    }
    out.flush()?;
    Ok(())
}

async fn sub_svc_stop(m: &ArgMatches<'_>) -> Result<()> {
    let ident = PackageIdent::from_str(m.value_of("PKG_IDENT").unwrap())?;
    let cfg = config::load()?;
    let listen_ctl_addr = listen_ctl_addr_from_input(m)?;
    let secret_key = config::ctl_secret_key(&cfg)?;
    let timeout_in_seconds =
        parse_optional_arg::<ShutdownTimeout>("SHUTDOWN_TIMEOUT", m).map(u32::from);

    let msg = sup_proto::ctl::SvcStop { ident: Some(ident.into()),
                                        timeout_in_seconds };
    let mut response = SrvClient::request(&listen_ctl_addr, &secret_key, msg).await?;
    while let Some(message_result) = response.next().await {
        let reply = message_result?;
        handle_ctl_reply(&reply)?;
    }
    Ok(())
}

async fn sub_file_put(m: &ArgMatches<'_>) -> Result<()> {
    let service_group = ServiceGroup::from_str(m.value_of("SERVICE_GROUP").unwrap())?;
    let cfg = config::load()?;
    let listen_ctl_addr = listen_ctl_addr_from_input(m)?;
    let secret_key = config::ctl_secret_key(&cfg)?;
    let mut ui = ui();
    let mut msg = sup_proto::ctl::SvcFilePut::default();
    let file = Path::new(m.value_of("FILE").unwrap());
    if file.metadata()?.len() > sup_proto::butterfly::MAX_FILE_PUT_SIZE_BYTES as u64 {
        ui.fatal(format!("File too large. Maximum size allowed is {} bytes.",
                         sup_proto::butterfly::MAX_FILE_PUT_SIZE_BYTES))?;
        process::exit(1);
    };
    msg.service_group = Some(service_group.clone().into());
    msg.version = Some(value_t!(m, "VERSION_NUMBER", u64).unwrap());
    msg.filename = Some(file.file_name().unwrap().to_string_lossy().into_owned());
    let mut buf = Vec::with_capacity(sup_proto::butterfly::MAX_FILE_PUT_SIZE_BYTES);
    let cache = cache_key_path_from_matches(&m);
    ui.begin(format!("Uploading file {} to {} incarnation {}",
                     file.display(),
                     msg.version
                        .as_ref()
                        .map(ToString::to_string)
                        .unwrap_or_else(|| "UNKNOWN".to_string()),
                     msg.service_group
                        .as_ref()
                        .map(ToString::to_string)
                        .unwrap_or_else(|| "UKNOWN".to_string()),))?;
    ui.status(Status::Creating, "service file")?;
    File::open(&file)?.read_to_end(&mut buf)?;
    match (service_group.org(), user_param_or_env(&m)) {
        (Some(_org), Some(username)) => {
            let user_pair = BoxKeyPair::get_latest_pair_for(username, &cache)?;
            let service_pair = BoxKeyPair::get_latest_pair_for(&service_group, &cache)?;
            ui.status(Status::Encrypting,
                      format!("file as {} for {}",
                              user_pair.name_with_rev(),
                              service_pair.name_with_rev()))?;
            msg.content = Some(user_pair.encrypt(&buf, Some(&service_pair))?.into_bytes());
            msg.is_encrypted = Some(true);
        }
        _ => msg.content = Some(buf.to_vec()),
    }
    ui.status(Status::Applying, format!("via peer {}", listen_ctl_addr))
      .unwrap();
    let mut response = SrvClient::request(&listen_ctl_addr, &secret_key, msg).await?;
    while let Some(message_result) = response.next().await {
        let reply = message_result?;
        match reply.message_id() {
            "NetOk" => (),
            "NetErr" => {
                let m = reply.parse::<sup_proto::net::NetErr>()
                             .map_err(SrvClientError::Decode)?;
                match ErrCode::from_i32(m.code) {
                    Some(ErrCode::InvalidPayload) => {
                        ui.warn(m)?;
                    }
                    _ => return Err(SrvClientError::from(m).into()),
                }
            }
            _ => return Err(SrvClientError::from(io::Error::from(io::ErrorKind::UnexpectedEof)).into()),
        }
    }
    ui.end("Uploaded file")?;
    Ok(())
}

async fn sub_sup_depart(m: &ArgMatches<'_>) -> Result<()> {
    let cfg = config::load()?;
    let listen_ctl_addr = listen_ctl_addr_from_input(m)?;
    let secret_key = config::ctl_secret_key(&cfg)?;
    let mut ui = ui();
    let mut msg = sup_proto::ctl::SupDepart::default();
    msg.member_id = Some(m.value_of("MEMBER_ID").unwrap().to_string());

    ui.begin(format!("Permanently marking {} as departed",
                     msg.member_id
                        .as_ref()
                        .map(String::as_str)
                        .unwrap_or("UNKNOWN")))
      .unwrap();
    ui.status(Status::Applying, format!("via peer {}", listen_ctl_addr))
      .unwrap();
    let mut response = SrvClient::request(&listen_ctl_addr, &secret_key, msg).await?;
    while let Some(message_result) = response.next().await {
        let reply = message_result?;
        match reply.message_id() {
            "NetOk" => (),
            "NetErr" => {
                let m = reply.parse::<sup_proto::net::NetErr>()
                             .map_err(SrvClientError::Decode)?;
                return Err(SrvClientError::from(m).into());
            }
            _ => return Err(SrvClientError::from(io::Error::from(io::ErrorKind::UnexpectedEof)).into()),
        }
    }
    ui.end("Departure recorded.")?;
    Ok(())
}

fn sub_sup_secret_generate() -> Result<()> {
    let mut ui = ui();
    let mut buf = String::new();
    sup_proto::generate_secret_key(&mut buf);
    ui.info(buf)?;
    Ok(())
}

fn sub_supportbundle(ui: &mut UI) -> Result<()> {
    init();

    command::supportbundle::start(ui)
}

fn sub_ring_key_export(m: &ArgMatches<'_>) -> Result<()> {
    let ring = m.value_of("RING").unwrap(); // Required via clap
    let cache_key_path = cache_key_path_from_matches(&m);
    init();

    command::ring::key::export::start(ring, &cache_key_path)
}

fn sub_ring_key_generate(ui: &mut UI, m: &ArgMatches<'_>) -> Result<()> {
    let ring = m.value_of("RING").unwrap(); // Required via clap
    let cache_key_path = cache_key_path_from_matches(&m);
    init();

    command::ring::key::generate::start(ui, ring, &cache_key_path)
}

fn sub_ring_key_import(ui: &mut UI, m: &ArgMatches<'_>) -> Result<()> {
    let mut content = String::new();
    let cache_key_path = cache_key_path_from_matches(&m);
    init();
    io::stdin().read_to_string(&mut content)?;

    // Trim the content to lose line feeds added by Powershell pipeline
    command::ring::key::import::start(ui, content.trim(), &cache_key_path)
}

fn sub_service_key_generate(ui: &mut UI, m: &ArgMatches<'_>) -> Result<()> {
    let org = org_param_or_env(&m)?;
    let service_group = ServiceGroup::from_str(m.value_of("SERVICE_GROUP").unwrap())?;
    let cache_key_path = cache_key_path_from_matches(&m);
    init();

    command::service::key::generate::start(ui, &org, &service_group, &cache_key_path)
}

fn sub_user_key_generate(ui: &mut UI, m: &ArgMatches<'_>) -> Result<()> {
    let user = m.value_of("USER").unwrap(); // Required via clap
    let cache_key_path = cache_key_path_from_matches(&m);
    init();

    command::user::key::generate::start(ui, user, &cache_key_path)
}

fn args_after_first(args_to_skip: usize) -> Vec<OsString> {
    env::args_os().skip(args_to_skip).collect()
}

async fn exec_subcommand_if_called(ui: &mut UI) -> Result<()> {
    let mut args = env::args();
    let first = args.nth(1).unwrap_or_default();
    let second = args.next().unwrap_or_default();
    let third = args.next().unwrap_or_default();

    match (first.as_str(), second.as_str(), third.as_str()) {
        ("pkg", "export", "docker") => {
            command::pkg::export::docker::start(ui, &args_after_first(4)).await
        }
        ("pkg", "export", "cf") => command::pkg::export::cf::start(ui, &args_after_first(4)).await,
        ("pkg", "export", "tar") => {
            command::pkg::export::tar::start(ui, &args_after_first(4)).await
        }
        ("run", ..) => command::launcher::start(ui, &args_after_first(1)).await,
        ("stu", ..) | ("stud", ..) | ("studi", ..) | ("studio", ..) => {
            command::studio::enter::start(ui, &args_after_first(2)).await
        }
        // Skip invoking the `bio-sup` binary for sup cli help messages;
        // handle these from within `bio`
        ("help", "sup", _)
        | ("sup", _, "help")
        | ("sup", "help", _)
        | ("sup", _, "-h")
        | ("sup", "-h", _)
        | ("sup", _, "--help")
        | ("sup", "--help", _) => Ok(()),
        // Delegate remaining Supervisor subcommands to `bio-sup`
        ("sup", "", "")
        | ("sup", "term", _)
        | ("sup", "bash", _)
        | ("sup", "sh", _)
        | ("sup", "-V", _)
        | ("sup", "--version", _) => command::sup::start(ui, &args_after_first(2)).await,
        ("term", ..) => command::sup::start(ui, &args_after_first(1)).await,
        // Delegate `bio sup run *` to the Launcher
        ("sup", "run", _) => command::launcher::start(ui, &args_after_first(2)).await,
        _ => Ok(()),
    }
}

/// Parse the raw program arguments and split off any arguments that will skip clap's parsing.
///
/// **Note** with the current version of clap there is no clean way to ignore arguments after a
/// certain point, especially if those arguments look like further options and flags.
fn raw_parse_args() -> (Vec<OsString>, Vec<OsString>) {
    let mut args = env::args();
    match (args.nth(1).unwrap_or_default().as_str(), args.next().unwrap_or_default().as_str()) {
        ("pkg", "exec") => {
            if args.by_ref().count() > 2 {
                (env::args_os().take(5).collect(), env::args_os().skip(5).collect())
            } else {
                (env::args_os().collect(), Vec::new())
            }
        }
        _ => (env::args_os().collect(), Vec::new()),
    }
}

/// Check to see if the user has passed in an AUTH_TOKEN param. If not, check the
/// HAB_AUTH_TOKEN env var. If not, check the CLI config to see if there is a default auth
/// token set. If that's empty too, then error.
fn auth_token_param_or_env(m: &ArgMatches<'_>) -> Result<String> {
    match m.value_of("AUTH_TOKEN") {
        Some(o) => Ok(o.to_string()),
        None => {
            match henv::var(AUTH_TOKEN_ENVVAR) {
                Ok(v) => Ok(v),
                Err(_) => {
                    config::load()?.auth_token.ok_or_else(|| {
                                                  Error::ArgumentError(
                    "No auth token \
                     specified"
                        .into(),
                )
                                              })
                }
            }
        }
    }
}

/// Check to see if an auth token exists and convert it to a string slice if it does. Unlike
/// auth_token_param_or_env, it's ok for no auth token to be present here. This is useful for
/// commands that can optionally take an auth token for operating on private packages.
fn maybe_auth_token(m: &ArgMatches<'_>) -> Option<String> {
    match auth_token_param_or_env(&m) {
        Ok(t) => Some(t),
        Err(_) => None,
    }
}

/// Check to see if the user has passed in an ORIGIN param.  If not, check the HABITAT_ORIGIN env
/// var. If not, check the CLI config to see if there is a default origin set. If that's empty too,
/// then error.
fn origin_param_or_env(m: &ArgMatches<'_>) -> Result<String> {
    match m.value_of("ORIGIN") {
        Some(o) => Ok(o.to_string()),
        None => {
            match henv::var(ORIGIN_ENVVAR) {
                Ok(v) => Ok(v),
                Err(_) => {
                    config::load()?.origin.ok_or_else(|| {
                                              Error::CryptoCLI("No origin specified".to_string())
                                          })
                }
            }
        }
    }
}

/// Check to see if the user has passed in an ORG param.
/// If not, check the HABITAT_ORG env var. If that's
/// empty too, then error.
fn org_param_or_env(m: &ArgMatches<'_>) -> Result<String> {
    match m.value_of("ORG") {
        Some(o) => Ok(o.to_string()),
        None => henv::var(HABITAT_ORG_ENVVAR)
            .map_err(|_| Error::CryptoCLI("No organization specified".to_string())),
    }
}

/// Check to see if the user has passed in a Builder URL param.  If not, check the HAB_BLDR_URL env
/// var. If not, check the CLI config to see if there is a default url set. If that's empty too,
/// then we'll use the default (https://bldr.habitat.sh).
fn bldr_url_from_matches(matches: &ArgMatches<'_>) -> Result<String> {
    match matches.value_of("BLDR_URL") {
        Some(url) => Ok(url.to_string()),
        None => {
            match henv::var(BLDR_URL_ENVVAR) {
                Ok(v) => Ok(v),
                Err(_) => {
                    let config = config::load()?;
                    match config.bldr_url {
                        Some(v) => Ok(v),
                        None => Ok(default_bldr_url()),
                    }
                }
            }
        }
    }
}

/// Resolve a channel. Taken from the environment or from CLI args, if
/// given.
fn channel_from_matches(matches: &ArgMatches<'_>) -> Option<ChannelIdent> {
    matches.value_of("CHANNEL").map(ChannelIdent::from)
}

/// Resolve a channel. Taken from the environment or from CLI args. This
/// should only be called when the argument is required by the CLAP config,
/// otherwise this would panic.
fn required_channel_from_matches(matches: &ArgMatches<'_>) -> ChannelIdent {
    channel_from_matches(matches).unwrap()
}

/// Resolve a target channel. Taken from the environment or from CLI args. This
/// should only be called when the argument is required by the CLAP config,
/// otherwise this would panic.
fn required_target_channel_from_matches(matches: &ArgMatches<'_>) -> ChannelIdent {
    matches.value_of("TARGET_CHANNEL")
           .map(ChannelIdent::from)
           .expect("TARGET_CHANNEL is a required argument!")
}

/// Resolve a source channel. Taken from the environment or from CLI args. This
/// should only be called when the argument is required by the CLAP config,
/// otherwise this would panic.
fn required_source_channel_from_matches(matches: &ArgMatches<'_>) -> ChannelIdent {
    matches.value_of("SOURCE_CHANNEL")
           .map(ChannelIdent::from)
           .expect("SOURCE_CHANNEl is a required argument!")
}
/// Resolve a channel. Taken from the environment or from CLI args, if
/// given or return the default channel value.
fn channel_from_matches_or_default(matches: &ArgMatches<'_>) -> ChannelIdent {
    channel_from_matches(matches).unwrap_or_else(ChannelIdent::configured_value)
}

/// Resolve a target. Default to x86_64-linux if none specified
fn target_from_matches(matches: &ArgMatches<'_>) -> Result<PackageTarget> {
    matches.value_of("PKG_TARGET")
           .map(PackageTarget::from_str)
           .unwrap_or_else(|| Ok(active_target()))
           .map_err(Error::BiomeCore)
}

/// Return the path to create our binlinks in, or None if no binlinking should occur
fn binlink_dest_dir_from_matches(matches: &ArgMatches<'_>) -> Option<PathBuf> {
    // is_present always returns true since BINLINK_DIR has a default value, so we need to use
    // occurrences_of to determine whether we actually want to do the binlinking
    if matches.is_present("BINLINK") || matches.occurrences_of("BINLINK_DIR") > 0 {
        matches.value_of("BINLINK_DIR").map(PathBuf::from)
    } else {
        None
    }
}

/// Helper function to determine active package target.
/// It overrides x86_64-darwin to be x86_64-linux in order
/// to provide a better user experience (ie, for the 99% case)
fn active_target() -> PackageTarget {
    match PackageTarget::active_target() {
        #[cfg(feature = "supported_targets")]
        target::X86_64_DARWIN => target::X86_64_LINUX,
        t => t,
    }
}

fn install_sources_from_matches(matches: &ArgMatches<'_>) -> Result<Vec<InstallSource>> {
    matches
        .values_of("PKG_IDENT_OR_ARTIFACT")
        .unwrap() // Required via clap
        .map(|t| t.parse().map_err(Error::from))
        .collect()
}

fn idents_from_matches(matches: &ArgMatches<'_>) -> Result<Vec<PackageIdent>> {
    match matches.values_of("PKG_IDENT") {
        Some(ident_strings) => {
            ident_strings.map(|t| PackageIdent::from_str(t).map_err(Error::from))
                         .collect()
        }
        _ => Ok(Vec::new()), // It's not an error to have no idents on command line
    }
}

fn idents_from_file_matches(ui: &mut UI,
                            matches: &ArgMatches<'_>,
                            cli_channel: &ChannelIdent,
                            cli_target: PackageTarget)
                            -> Result<Vec<PackageSet>> {
    let mut sources: Vec<PackageSet> = Vec::new();

    if let Some(files) = matches.values_of("PKG_IDENT_FILE") {
        for f in files {
            let filename = &f.to_string();
            if biome_common::cli::is_toml_file(filename) {
                let mut package_sets = idents_from_toml_file(ui, filename)?;
                sources.append(&mut package_sets)
            } else {
                let idents_from_file = biome_common::cli::file_into_idents(filename)?;
                let package_set = PackageSet { idents:  idents_from_file,
                                               channel: cli_channel.clone(),
                                               target:  cli_target, };
                sources.push(package_set)
            }
        }
    }
    Ok(sources)
}

fn idents_from_toml_file(ui: &mut UI, filename: &str) -> Result<Vec<PackageSet>> {
    let mut sources: Vec<PackageSet> = Vec::new();

    let file_data = std::fs::read_to_string(filename)?;
    let toml_data: PackageSetFile =
        toml::from_str(&file_data).map_err(biome_common::Error::TomlParser)?;

    // We currently only accept version 1
    if toml_data.format_version.unwrap_or(1) != 1 {
        return Err(Error::PackageSetParseError(format!(
            "format_version invalid, only version 1 allowed ({} provided",
            toml_data.format_version.unwrap()
        )));
    }

    ui.status(Status::Using,
              format!("File {}, '{}'",
                      filename,
                      toml_data.file_descriptor.unwrap_or_else(|| "".to_string())))?;

    for (target, target_array) in toml_data.targets {
        for package_set_value in target_array {
            let channel = package_set_value.channel;
            let idents: Vec<PackageIdent> = strings_to_idents(&package_set_value.packages)?;
            let package_set = PackageSet { target,
                                           channel,
                                           idents };
            debug!("Package Set {:?}", package_set);
            sources.push(package_set)
        }
    }
    Ok(sources)
}

fn strings_to_idents(strings: &[String]) -> Result<Vec<PackageIdent>> {
    let ident_or_results: Result<Vec<PackageIdent>> =
        strings.iter()
               .map(|s| PackageIdent::from_str(&s).map_err(Error::from))
               .collect();
    ident_or_results
}

fn verify_from_matches(matches: &ArgMatches<'_>) -> bool { matches.is_present("VERIFY") }
fn ignore_missing_seeds_from_matches(matches: &ArgMatches<'_>) -> bool {
    matches.is_present("IGNORE_MISSING_SEEDS")
}

fn download_dir_from_matches(matches: &ArgMatches<'_>) -> Option<PathBuf> {
    matches.value_of("DOWNLOAD_DIRECTORY").map(PathBuf::from)
}

fn excludes_from_matches(matches: &ArgMatches<'_>) -> Vec<PackageIdent> {
    matches
        .values_of("EXCLUDE")
        .unwrap_or_default()
        .map(|i| PackageIdent::from_str(i).unwrap()) // unwrap safe as we've validated the input
        .collect()
}

fn handle_ctl_reply(reply: &SrvMessage) -> result::Result<(), SrvClientError> {
    let mut progress_bar = pbr::ProgressBar::<io::Stdout>::new(0);
    progress_bar.set_units(pbr::Units::Bytes);
    progress_bar.show_tick = true;
    progress_bar.message("    ");
    match reply.message_id() {
        "ConsoleLine" => {
            let m = reply.parse::<sup_proto::ctl::ConsoleLine>()
                         .map_err(SrvClientError::Decode)?;
            let mut new_spec = ColorSpec::new();
            let msg_spec = match m.color {
                Some(color) => {
                    new_spec.set_fg(Some(Color::from_str(&color)?))
                            .set_bold(m.bold)
                }
                None => new_spec.set_bold(m.bold),
            };
            common::ui::print(UI::default_with_env().out(), m.line.as_bytes(), msg_spec)?;
        }
        "NetProgress" => {
            let m = reply.parse::<sup_proto::ctl::NetProgress>()
                         .map_err(SrvClientError::Decode)?;
            progress_bar.total = m.total;
            if progress_bar.set(m.position) >= m.total {
                progress_bar.finish();
            }
        }
        "NetErr" => {
            let m = reply.parse::<sup_proto::net::NetErr>()
                         .map_err(SrvClientError::Decode)?;
            return Err(SrvClientError::from(m));
        }
        _ => (),
    }
    Ok(())
}

fn print_svc_status<T>(out: &mut T,
                       reply: &SrvMessage,
                       print_header: bool)
                       -> result::Result<(), SrvClientError>
    where T: io::Write
{
    let status = match reply.message_id() {
        "ServiceStatus" => {
            reply.parse::<sup_proto::types::ServiceStatus>()
                 .map_err(SrvClientError::Decode)?
        }
        "NetOk" => {
            println!("No services loaded.");
            return Ok(());
        }
        "NetErr" => {
            let err = reply.parse::<sup_proto::net::NetErr>()
                           .map_err(SrvClientError::Decode)?;
            return Err(SrvClientError::from(err));
        }
        _ => {
            warn!("Unexpected status message, {:?}", reply);
            return Ok(());
        }
    };
    let svc_desired_state = status.desired_state
                                  .map_or("<none>".to_string(), |s| s.to_string());
    let (svc_state, svc_pid, svc_elapsed) = {
        match status.process {
            Some(process) => {
                (process.state.to_string(),
                 process.pid
                        .map_or_else(|| "<none>".to_string(), |p| p.to_string()),
                 process.elapsed.unwrap_or_default().to_string())
            }
            None => {
                (ProcessState::default().to_string(), "<none>".to_string(), "<none>".to_string())
            }
        }
    };
    if print_header {
        writeln!(out, "{}", STATUS_HEADER.join("\t")).unwrap();
    }
    // Composites were removed in 0.75 but people could be
    // depending on the exact format of this output even if they
    // never used composites. We don't want to break their tooling
    // so we hardcode in 'standalone' as it's the only supported
    // package type
    //
    // TODO: Remove this when we have a stable machine-readable alternative
    // that scripts could depend on
    writeln!(out,
             "{}\tstandalone\t{}\t{}\t{}\t{}\t{}",
             status.ident,
             DesiredState::from_str(&svc_desired_state)?,
             ProcessState::from_str(&svc_state)?,
             svc_elapsed,
             svc_pid,
             status.service_group,)?;
    Ok(())
}

fn bulkupload_dir_from_matches(matches: &ArgMatches<'_>) -> PathBuf {
    matches.value_of("UPLOAD_DIRECTORY")
           .map(PathBuf::from)
           .expect("CLAP-validated upload dir")
}

/// A Builder URL, but *only* if the user specified it via CLI args or
/// the environment
fn bldr_url_from_input(m: &ArgMatches<'_>) -> Option<String> {
    m.value_of("BLDR_URL")
     .map(ToString::to_string)
     .or_else(bldr_url_from_env)
}

fn get_binds_from_input(m: &ArgMatches<'_>) -> Result<Option<ServiceBindList>> {
    match m.values_of("BIND") {
        Some(bind_strs) => {
            let mut list = ServiceBindList::default();
            for bind_str in bind_strs {
                list.binds.push(ServiceBind::from_str(bind_str)?);
            }
            Ok(Some(list))
        }
        None => Ok(None),
    }
}

fn get_binding_mode_from_input(m: &ArgMatches<'_>) -> Option<sup_proto::types::BindingMode> {
    // There won't be errors, because we validate with `valid_binding_mode`
    m.value_of("BINDING_MODE")
     .and_then(|b| BindingMode::from_str(b).ok())
}

fn get_group_from_input(m: &ArgMatches<'_>) -> Option<String> {
    m.value_of("GROUP").map(ToString::to_string)
}

fn get_health_check_interval_from_input(m: &ArgMatches<'_>)
                                        -> Option<sup_proto::types::HealthCheckInterval> {
    // Value will have already been validated by `cli::valid_health_check_interval`
    m.value_of("HEALTH_CHECK_INTERVAL")
     .and_then(|s| HealthCheckInterval::from_str(s).ok())
     .map(HealthCheckInterval::into)
}

#[cfg(target_os = "windows")]
fn get_password_from_input(m: &ArgMatches) -> Result<Option<String>> {
    if let Some(password) = m.value_of("PASSWORD") {
        Ok(Some(encrypt(password.to_string())?))
    } else {
        Ok(None)
    }
}

#[cfg(any(target_os = "linux", target_os = "macos"))]
fn get_password_from_input(_m: &ArgMatches<'_>) -> Result<Option<String>> { Ok(None) }

fn get_topology_from_input(m: &ArgMatches<'_>) -> Option<Topology> {
    m.value_of("TOPOLOGY")
     .and_then(|f| Topology::from_str(f).ok())
}

fn get_strategy_from_input(m: &ArgMatches<'_>) -> Option<UpdateStrategy> {
    m.value_of("STRATEGY")
     .and_then(|f| UpdateStrategy::from_str(f).ok())
}

fn get_update_condition_from_input(m: &ArgMatches<'_>) -> Option<UpdateCondition> {
    m.value_of("UPDATE_CONDITION")
     .and_then(|f| UpdateCondition::from_str(f).ok())
}

fn listen_ctl_addr_from_input(m: &ArgMatches<'_>) -> Result<ListenCtlAddr> {
    m.value_of("REMOTE_SUP")
     .map_or(Ok(ListenCtlAddr::default()), resolve_listen_ctl_addr)
}

fn resolve_listen_ctl_addr(input: &str) -> Result<ListenCtlAddr> {
    let listen_ctl_addr = if input.find(':').is_some() {
        input.to_string()
    } else {
        format!("{}:{}", input, ListenCtlAddr::DEFAULT_PORT)
    };

    listen_ctl_addr.to_socket_addrs()
                   .and_then(|mut addrs| {
                       addrs.find(std::net::SocketAddr::is_ipv4).ok_or_else(|| {
                                                                    io::Error::new(
                    io::ErrorKind::AddrNotAvailable,
                    "Address could not be resolved.",
                )
                                                                })
                   })
                   .map(ListenCtlAddr::from)
                   .map_err(|e| Error::RemoteSupResolutionError(listen_ctl_addr, e))
}

/// Check to see if the user has passed in a USER param.
/// If not, check the HAB_USER env var. If that's
/// empty too, then return an error.
fn user_param_or_env(m: &ArgMatches<'_>) -> Option<String> {
    match m.value_of("USER") {
        Some(u) => Some(u.to_string()),
        None => {
            match env::var(HABITAT_USER_ENVVAR) {
                Ok(v) => Some(v),
                Err(_) => None,
            }
        }
    }
}

// Based on UI::default_with_env, but taking into account the setting
// of the global color variable.
//
// TODO: Ideally we'd have a unified way of setting color, so this
// function wouldn't be necessary. In the meantime, though, it'll keep
// the scope of change contained.
fn ui() -> UI {
    let isatty = if env::var(NONINTERACTIVE_ENVVAR).map(|val| val == "1" || val == "true")
                                                   .unwrap_or(false)
    {
        Some(false)
    } else {
        None
    };
    UI::default_with(output::get_format().color_choice(), isatty)
}

/// Set all fields for an `SvcLoad` message that we can from the given opts. This function
/// populates all *shared* options between `run` and `load`.
fn svc_load_from_input(m: &ArgMatches) -> Result<sup_proto::ctl::SvcLoad> {
    // TODO (DM): This check can eventually be removed.
    // See https://github.com/habitat-sh/habitat/issues/7339
    if m.is_present("APPLICATION") || m.is_present("ENVIRONMENT") {
        ui().warn("--application and --environment flags are deprecated and ignored.")?;
    }
    let mut msg = sup_proto::ctl::SvcLoad::default();
    msg.bldr_url = bldr_url_from_input(m);
    msg.bldr_channel = channel_from_matches(m).map(|c| c.to_string());
    msg.binds = get_binds_from_input(m)?;
    if m.is_present("FORCE") {
        msg.force = Some(true);
    }
    msg.group = get_group_from_input(m);
    msg.svc_encrypted_password = get_password_from_input(m)?;
    msg.health_check_interval = get_health_check_interval_from_input(m);
    msg.binding_mode = get_binding_mode_from_input(m).map(|v| v as i32);
    msg.topology = get_topology_from_input(m).map(|v| v as i32);
    msg.update_strategy = get_strategy_from_input(m).map(|v| v as i32);
    msg.update_condition = get_update_condition_from_input(m).map(|v| v as i32);
    msg.shutdown_timeout =
        parse_optional_arg::<ShutdownTimeout>("SHUTDOWN_TIMEOUT", m).map(u32::from);
    Ok(msg)
}

#[cfg(test)]
mod test {
    use super::*;

    mod binlink_dest_dir_from_matches {
        use super::*;

        biome_core::locked_env_var!(HAB_BINLINK_DIR, lock_binlink_env_var);

        #[test]
        fn no_binlink_arg() {
            let env_var = lock_binlink_env_var();
            env_var.unset();

            assert!(dest_dir_from_pkg_install(&["origin/pkg"]).is_none(),
                    "without a --binlink arg, there should be no BINLINK matches");
        }

        #[test]
        fn env_var_but_no_binlink_arg() {
            let env_var = lock_binlink_env_var();
            env_var.set("/val/from/env/var");

            assert!(dest_dir_from_pkg_install(&["origin/pkg"]).is_none());
        }

        #[test]
        #[should_panic(expected = "Invalid value")]
        fn env_var_empty() {
            let env_var = lock_binlink_env_var();
            env_var.set("");

            dest_dir_from_pkg_install(&["origin/pkg"]);
        }

        #[test]
        fn env_var_overrides_binlink_default() {
            let env_var = lock_binlink_env_var();
            let env_var_val = "/val/from/env/var";
            env_var.set(env_var_val);

            assert_ne!(env_var_val, biome_common::cli::DEFAULT_BINLINK_DIR);
            assert_eq!(dest_dir_from_pkg_install(&["origin/pkg", "--binlink"]),
                       Some(env_var_val.into()),
                       "with a no-value --binlink arg, the env var value should override the \
                        default");
        }

        #[test]
        fn binlink_dir_implies_binlink() {
            let env_var = lock_binlink_env_var();
            env_var.unset();

            let arg_val = "/val/from/args";
            assert_ne!(arg_val, biome_common::cli::DEFAULT_BINLINK_DIR);
            assert_eq!(dest_dir_from_pkg_install(&["origin/pkg", "--binlink-dir", arg_val]),
                       Some(arg_val.into()));
        }

        #[test]
        fn arg_val_overrides_default() {
            let env_var = lock_binlink_env_var();
            env_var.unset();

            let arg_val = "/val/from/args";
            assert_ne!(arg_val, biome_common::cli::DEFAULT_BINLINK_DIR);
            assert_eq!(dest_dir_from_pkg_install(&["origin/pkg",
                                                   "--binlink",
                                                   "--binlink-dir",
                                                   arg_val]),
                       Some(arg_val.into()),
                       "The --binlink value should override the default");
        }

        #[test]
        fn arg_val_overrides_env_var() {
            let env_var = lock_binlink_env_var();
            let env_var_val = "/val/from/env/var";
            env_var.set(env_var_val);
            assert_ne!(env_var_val, biome_common::cli::DEFAULT_BINLINK_DIR);

            let arg_val = "/val/from/args";
            assert_ne!(arg_val, biome_common::cli::DEFAULT_BINLINK_DIR);

            assert_eq!(dest_dir_from_pkg_install(&["origin/pkg",
                                                   "--binlink",
                                                   "--binlink-dir",
                                                   arg_val]),
                       Some(arg_val.into()),
                       "The --binlink value should override the env var value");
        }

        #[test]
        fn binlink_before_pkg_ident_ok() {
            let env_var = lock_binlink_env_var();
            env_var.unset();

            assert_eq!(dest_dir_from_pkg_install(&["--binlink", "origin/pkg"]),
                       Some(biome_common::cli::DEFAULT_BINLINK_DIR.into()));
        }

        #[test]
        fn binlink_before_pkg_ident_with_env_var_ok() {
            let env_var = lock_binlink_env_var();
            let env_var_val = "/val/from/env/var";
            env_var.set(env_var_val);
            assert_ne!(env_var_val, biome_common::cli::DEFAULT_BINLINK_DIR);

            assert_eq!(dest_dir_from_pkg_install(&["--binlink", "origin/pkg"]),
                       Some(env_var_val.into()));
        }

        fn matches_for_pkg_install<'a>(pkg_install_args: &'a [&'a str]) -> ArgMatches<'a> {
            let pre_pkg_install_args = &["bio", "pkg", "install"];
            let app_matches = cli::get(FeatureFlag::empty())
                .get_matches_from_safe(pre_pkg_install_args.iter().chain(pkg_install_args.iter()))
                .unwrap(); // Force panics on CLAP errors, so we can use #[should_panic]
            match app_matches.subcommand() {
                ("pkg", Some(matches)) => {
                    match matches.subcommand() {
                        ("install", Some(m)) => {
                            println!("{:#?}", m);
                            m.clone()
                        }
                        _ => unreachable!(),
                    }
                }
                _ => unreachable!(),
            }
        }

        fn dest_dir_from_pkg_install(pkg_install_args: &[&str]) -> Option<PathBuf> {
            let pkg_install_matches = &matches_for_pkg_install(pkg_install_args);
            binlink_dest_dir_from_matches(pkg_install_matches)
        }
    }

    mod resolve_listen_ctl_addr {
        use super::*;

        #[test]
        fn ip_is_resolved() {
            let expected =
                ListenCtlAddr::from_str("127.0.0.1:8080").expect("Could not create ListenCtlAddr");
            let actual =
                resolve_listen_ctl_addr("127.0.0.1:8080").expect("Could not resolve string");

            assert_eq!(expected, actual);
        }

        #[test]
        fn localhost_is_resolved() {
            let expected =
                ListenCtlAddr::from_str("127.0.0.1:8080").expect("Could not create ListenCtlAddr");
            let actual =
                resolve_listen_ctl_addr("localhost:8080").expect("Could not resolve string");

            assert_eq!(expected, actual);
        }

        #[test]
        fn port_is_set_to_default_if_not_specified() {
            let expected =
                ListenCtlAddr::from_str(&format!("127.0.0.1:{}", ListenCtlAddr::DEFAULT_PORT))
                    .expect("Could not create ListenCtlAddr");
            let actual = resolve_listen_ctl_addr("localhost").expect("Could not resolve string");

            assert_eq!(expected, actual);
        }
    }
}<|MERGE_RESOLUTION|>--- conflicted
+++ resolved
@@ -727,9 +727,6 @@
     };
     let excludes = excludes_from_matches(&m);
 
-<<<<<<< HEAD
-    command::pkg::uninstall::start(ui, &ident, &*FS_ROOT, execute_strategy, scope, &excludes).await
-=======
     command::pkg::uninstall::start(ui,
                                    &ident,
                                    &*FS_ROOT,
@@ -737,7 +734,6 @@
                                    mode,
                                    scope,
                                    &excludes).await
->>>>>>> b0d17f9a
 }
 
 async fn sub_bldr_channel_create(ui: &mut UI, m: &ArgMatches<'_>) -> Result<()> {
