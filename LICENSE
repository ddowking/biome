--- conflicted
+++ resolved
@@ -187,14 +187,7 @@
       same "printed page" as the copyright notice for easier
       identification within third-party archives.
 
-<<<<<<< HEAD
-   Forked copyright notice:
-     Copyright 2015-2019 Chef Software Inc. and/or applicable contributors
-
-   Copyright 2019 Biome Team
-=======
    Biome project based on Chef Habitat's code © 2016 – 2020 Chef Software, Inc
->>>>>>> b0d17f9a
 
    Licensed under the Apache License, Version 2.0 (the "License");
    you may not use this file except in compliance with the License.
